--- conflicted
+++ resolved
@@ -126,11 +126,7 @@
 }
 
 func view(img *rimage.Image) error {
-<<<<<<< HEAD
-	remoteView, err := gostream.NewRemoteView(vpx.DefaultRemoteViewConfig)
-=======
 	remoteView, err := gostream.NewView(vpx.DefaultViewConfig)
->>>>>>> 7db68beb
 	if err != nil {
 		return err
 	}
